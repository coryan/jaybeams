FROM ubuntu:14.04
MAINTAINER Carlos O'Ryan <coryan@users.noreply.github.com>

<<<<<<< HEAD
RUN apt-get update
RUN apt-get install -y software-properties-common
RUN add-apt-repository -y ppa:ubuntu-toolchain-r/test
RUN apt-get update && apt-get install -y \
    libboost-atomic1.55.0 \
    libboost-chrono1.55.0 \
    libboost-context1.55.0 \
    libboost-date-time1.55.0 \
    libboost-filesystem1.55.0 \
    libboost-graph-parallel1.55.0 \
    libboost-graph1.55.0 \
    libboost-iostreams1.55.0 \
    libboost-locale1.55.0 \
    libboost-log1.55.0 \
    libboost-math1.55.0 \
    libboost-mpi-python1.55.0 \
    libboost-mpi1.55.0 \
    libboost-program-options1.55.0 \
    libboost-python1.55.0 \
    libboost-random1.55.0 \
    libboost-regex1.55.0 \
    libboost-serialization1.55.0 \
    libboost-signals1.55.0 \
    libboost-system1.55.0 \
    libboost-test1.55.0 \
    libboost-thread1.55.0 \
    libboost-timer1.55.0 \
    libboost-wave1.55.0 \
    libbz2-1.0 \
    libfftw3-3 \
    libyaml-cpp0.5 \
    lshw \
    ocl-icd-libopencl1 \
    sudo \
    time \
    zlib1g
=======
RUN apt-get update && apt-get install -y software-properties-common && \
    add-apt-repository -y ppa:ubuntu-toolchain-r/test && \
    apt-get update && apt-get install -y \
      binutils \
      coreutils \
      cpufrequtils \
      debianutils \
      libboost-atomic1.55.0 \
      libboost-chrono1.55.0 \
      libboost-context1.55.0 \
      libboost-date-time1.55.0 \
      libboost-filesystem1.55.0 \
      libboost-graph-parallel1.55.0 \
      libboost-graph1.55.0 \
      libboost-iostreams1.55.0 \
      libboost-locale1.55.0 \
      libboost-log1.55.0 \
      libboost-math1.55.0 \
      libboost-mpi-python1.55.0 \
      libboost-mpi1.55.0 \
      libboost-program-options1.55.0 \
      libboost-python1.55.0 \
      libboost-random1.55.0 \
      libboost-regex1.55.0 \
      libboost-serialization1.55.0 \
      libboost-signals1.55.0 \
      libboost-system1.55.0 \
      libboost-test1.55.0 \
      libboost-thread1.55.0 \
      libboost-timer1.55.0 \
      libboost-wave1.55.0 \
      libbz2-1.0 \
      libstdc++6 \
      libfftw3-3 \
      libyaml-cpp0.5 \
      lshw \
      mawk \
      procps \
      ocl-icd-libopencl1 \
      sudo \
      time \
      zlib1g && \
    apt-get clean
>>>>>>> 37afaedc

COPY bin /opt/jaybeams/bin/
COPY lib /opt/jaybeams/lib/
COPY include /opt/jaybeams/include/<|MERGE_RESOLUTION|>--- conflicted
+++ resolved
@@ -1,44 +1,6 @@
 FROM ubuntu:14.04
 MAINTAINER Carlos O'Ryan <coryan@users.noreply.github.com>
 
-<<<<<<< HEAD
-RUN apt-get update
-RUN apt-get install -y software-properties-common
-RUN add-apt-repository -y ppa:ubuntu-toolchain-r/test
-RUN apt-get update && apt-get install -y \
-    libboost-atomic1.55.0 \
-    libboost-chrono1.55.0 \
-    libboost-context1.55.0 \
-    libboost-date-time1.55.0 \
-    libboost-filesystem1.55.0 \
-    libboost-graph-parallel1.55.0 \
-    libboost-graph1.55.0 \
-    libboost-iostreams1.55.0 \
-    libboost-locale1.55.0 \
-    libboost-log1.55.0 \
-    libboost-math1.55.0 \
-    libboost-mpi-python1.55.0 \
-    libboost-mpi1.55.0 \
-    libboost-program-options1.55.0 \
-    libboost-python1.55.0 \
-    libboost-random1.55.0 \
-    libboost-regex1.55.0 \
-    libboost-serialization1.55.0 \
-    libboost-signals1.55.0 \
-    libboost-system1.55.0 \
-    libboost-test1.55.0 \
-    libboost-thread1.55.0 \
-    libboost-timer1.55.0 \
-    libboost-wave1.55.0 \
-    libbz2-1.0 \
-    libfftw3-3 \
-    libyaml-cpp0.5 \
-    lshw \
-    ocl-icd-libopencl1 \
-    sudo \
-    time \
-    zlib1g
-=======
 RUN apt-get update && apt-get install -y software-properties-common && \
     add-apt-repository -y ppa:ubuntu-toolchain-r/test && \
     apt-get update && apt-get install -y \
@@ -82,7 +44,6 @@
       time \
       zlib1g && \
     apt-get clean
->>>>>>> 37afaedc
 
 COPY bin /opt/jaybeams/bin/
 COPY lib /opt/jaybeams/lib/
