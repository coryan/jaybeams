FROM ubuntu:16.04
MAINTAINER Carlos O'Ryan <coryan@users.noreply.github.com>

RUN apt-get update && apt-get install -y \
    binutils \
    coreutils \
    cpufrequtils \
    debianutils \
    libboost-atomic1.58.0 \
    libboost-chrono1.58.0 \
    libboost-context1.58.0 \
    libboost-coroutine1.58.0 \
    libboost-date-time1.58.0 \
    libboost-filesystem1.58.0 \
    libboost-graph-parallel1.58.0 \
    libboost-graph1.58.0 \
    libboost-iostreams1.58.0 \
    libboost-locale1.58.0 \
    libboost-log1.58.0 \
    libboost-math1.58.0 \
    libboost-mpi-python1.58.0 \
    libboost-mpi1.58.0 \
    libboost-program-options1.58.0 \
    libboost-python1.58.0 \
    libboost-random1.58.0 \
    libboost-regex1.58.0 \
    libboost-serialization1.58.0 \
    libboost-signals1.58.0 \
    libboost-system1.58.0 \
    libboost-test1.58.0 \
    libboost-thread1.58.0 \
    libboost-timer1.58.0 \
    libboost-wave1.58.0 \
    libbz2-1.0 \
    libclfft2 \
    libfftw3-3 \
    libyaml-cpp0.5v5 \
    lshw \
<<<<<<< HEAD
    ocl-icd-libopencl1 \
    sudo \
    time \
    zlib1g
=======
    mawk \
    procps \
    ocl-icd-libopencl1 \
    sudo \
    time \
    zlib1g && apt-get clean
>>>>>>> 37afaedc

COPY bin /opt/jaybeams/bin/
COPY lib /opt/jaybeams/lib/
COPY include /opt/jaybeams/include/<|MERGE_RESOLUTION|>--- conflicted
+++ resolved
@@ -36,19 +36,12 @@
     libfftw3-3 \
     libyaml-cpp0.5v5 \
     lshw \
-<<<<<<< HEAD
-    ocl-icd-libopencl1 \
-    sudo \
-    time \
-    zlib1g
-=======
     mawk \
     procps \
     ocl-icd-libopencl1 \
     sudo \
     time \
     zlib1g && apt-get clean
->>>>>>> 37afaedc
 
 COPY bin /opt/jaybeams/bin/
 COPY lib /opt/jaybeams/lib/
