--- conflicted
+++ resolved
@@ -49,10 +49,7 @@
 WORKDIR /root
 RUN useradd -m -u \$uid \$user
 RUN echo \$user ALL=NOPASSWD: ALL >>/etc/sudoers
-<<<<<<< HEAD
-=======
 RUN chown \$user /home/\$user
->>>>>>> 37afaedc
 
 USER \$user
 WORKDIR /home/\$user/jaybeams
