--- conflicted
+++ resolved
@@ -78,14 +78,9 @@
       , packet_size_(mold_udp_protocol::header_size)
       , first_block_(0)
       , first_block_ts_{std::chrono::microseconds(0)}
-<<<<<<< HEAD
-      , block_count_(0)
-  {
+      , block_count_(0) {
     boost::asio::buffer_copy(
         packet_, boost::asio::buffer(session_id.c_str(), session_id.wire_size));
-=======
-      , block_count_(0) {
->>>>>>> 291cf19e
   }
 
   /**
