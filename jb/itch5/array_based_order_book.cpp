#include "jb/itch5/array_based_order_book.hpp"
<<<<<<< HEAD
#include <jb/itch5/price_field.hpp>
#include <jb/itch5/quote_defaults.hpp>
#include <jb/feed_error.hpp>
=======

>>>>>>> 95ee5f99
#include <sstream>

namespace jb {
namespace itch5 {

namespace defaults {

<<<<<<< HEAD
#ifndef JB_ITCH5_DEFAULTS_array_based_book_max_size
#define JB_ITCH5_DEFAULTS_array_based_book_max_size 8192
#endif // JB_ITCH5_DEFAULTS_array_based_book_max_size

std::size_t max_size = JB_ITCH5_DEFAULTS_array_based_book_max_size;
=======
#ifndef JB_ARRAY_DEFAULTS_max_size
#define JB_ARRAY_DEFAULTS_max_size 10000
#endif
std::size_t const max_size = JB_ARRAY_DEFAULTS_max_size;

>>>>>>> 95ee5f99
} // namespace defaults

array_based_order_book::config::config()
    : max_size(
          desc("max-size")
              .help(
                  "Configure the max size of a array based order book."
                  " Only used when enable-array-based is set"),
<<<<<<< HEAD
          this, jb::itch5::defaults::max_size) {
}

void array_based_order_book::config::validate() const {
  if ((max_size() <= 0) or (max_size() > jb::itch5::defaults::max_size)) {
    std::ostringstream os;
    os << "max-size must be > 0 and <=" << jb::itch5::defaults::max_size
=======
          this, defaults::max_size) {
}

/// Validate the configuration
void array_based_order_book::config::validate() const {
  if ((max_size() <= 0) or (max_size() > defaults::max_size)) {
    std::ostringstream os;
    os << "max-size must be > 0 and <=" << defaults::max_size
>>>>>>> 95ee5f99
       << ", value=" << max_size();
    throw jb::usage(os.str(), 1);
  }
}

/// check that parameters are valid
void validate_add_order_params(int qty, price4_t px) {
  if (qty <= 0 or px >= max_price_field_value<price4_t>()) {
    std::ostringstream os;
    os << "array_based_book_side::validate_add_order_params out of range."
       << " px=" << px << " qty=" << qty;
    throw jb::feed_error(os.str());
  }
}

/// handle exception with tk_begin_top_, px, and qty
void raise_exception(
    std::string str, std::size_t tk_begin_top, price4_t px, int qty) {
  std::ostringstream os;
  os << str << " tk_begin_top_=" << tk_begin_top << " px=" << px
     << " qty=" << qty;
  throw jb::feed_error(os.str());
}

/// handle exception with relative inside and px relative position
void raise_exception(
    std::string str, std::size_t tk_begin_top, std::size_t tk_inside,
    std::size_t rel_px, price4_t px, int qty) {
  std::ostringstream os;
  os << str << " tk_begin_top_=" << tk_begin_top << " tk_inside_" << tk_inside
     << " px relative position " << rel_px << " px=" << px << " qty=" << qty;
  throw jb::feed_error(os.str());
}
} // namespace itch5
} // namespace jb<|MERGE_RESOLUTION|>--- conflicted
+++ resolved
@@ -1,31 +1,16 @@
 #include "jb/itch5/array_based_order_book.hpp"
-<<<<<<< HEAD
-#include <jb/itch5/price_field.hpp>
-#include <jb/itch5/quote_defaults.hpp>
-#include <jb/feed_error.hpp>
-=======
 
->>>>>>> 95ee5f99
 #include <sstream>
 
 namespace jb {
 namespace itch5 {
 
 namespace defaults {
-
-<<<<<<< HEAD
 #ifndef JB_ITCH5_DEFAULTS_array_based_book_max_size
 #define JB_ITCH5_DEFAULTS_array_based_book_max_size 8192
 #endif // JB_ITCH5_DEFAULTS_array_based_book_max_size
 
-std::size_t max_size = JB_ITCH5_DEFAULTS_array_based_book_max_size;
-=======
-#ifndef JB_ARRAY_DEFAULTS_max_size
-#define JB_ARRAY_DEFAULTS_max_size 10000
-#endif
-std::size_t const max_size = JB_ARRAY_DEFAULTS_max_size;
-
->>>>>>> 95ee5f99
+int max_size = JB_ITCH5_DEFAULTS_array_based_book_max_size;
 } // namespace defaults
 
 array_based_order_book::config::config()
@@ -34,25 +19,14 @@
               .help(
                   "Configure the max size of a array based order book."
                   " Only used when enable-array-based is set"),
-<<<<<<< HEAD
-          this, jb::itch5::defaults::max_size) {
-}
-
-void array_based_order_book::config::validate() const {
-  if ((max_size() <= 0) or (max_size() > jb::itch5::defaults::max_size)) {
-    std::ostringstream os;
-    os << "max-size must be > 0 and <=" << jb::itch5::defaults::max_size
-=======
           this, defaults::max_size) {
 }
 
 /// Validate the configuration
 void array_based_order_book::config::validate() const {
-  if ((max_size() <= 0) or (max_size() > defaults::max_size)) {
+  if (max_size() <= 0) {
     std::ostringstream os;
-    os << "max-size must be > 0 and <=" << defaults::max_size
->>>>>>> 95ee5f99
-       << ", value=" << max_size();
+    os << "max-size option must be > 0, value=" << max_size();
     throw jb::usage(os.str(), 1);
   }
 }
