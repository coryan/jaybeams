--- conflicted
+++ resolved
@@ -112,13 +112,8 @@
     // Validate the input sizes.  For some types of timeseries the
     // alignment may be different too, but we only use the alignment
     // when the type of timeseries guarantees to always be aligned.
-<<<<<<< HEAD
     if (jb::detail::array_shape(a) != jb::detail::array_shape(tmpa_) or
         jb::detail::array_shape(b) != jb::detail::array_shape(tmpb_)) {
-=======
-    if (jb::detail::element_count(a) != jb::detail::element_count(tmpa_) or
-        jb::detail::element_count(b) != jb::detail::element_count(tmpa_)) {
->>>>>>> f8ec101a
       throw std::invalid_argument(
           "shape mismatch in time_delay_estimator<>::estimate_delay()");
     }
