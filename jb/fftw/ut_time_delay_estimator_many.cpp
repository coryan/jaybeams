#include <jb/fftw/tde_result.hpp>
#include <jb/fftw/time_delay_estimator_many.hpp>
#include <jb/testing/check_close_enough.hpp>
#include <jb/testing/create_square_timeseries.hpp>
#include <jb/testing/create_triangle_timeseries.hpp>
#include <jb/testing/delay_timeseries.hpp>
#include <jb/testing/tde_square_sum.hpp>

#include <boost/test/unit_test.hpp>
#include <chrono>
#include <complex>
#include <vector>

/**
 * @test Verify that FTE handles a timeseries filled with 0
 * dimension 3
 */
BOOST_AUTO_TEST_CASE(fftw_time_delay_estimator_many_3_dim_tde_with_0) {
  int const nsamples = 1 << 15;
  int const S = 20;
  int const V = 4;
  int const argmax_tol = 3;
  // we use a very rough approximation to the confidence error here ...
  int const confidence_tol = nsamples;

  using array_type = jb::fftw::aligned_multi_array<float, 3>;
  using tested_type = jb::fftw::time_delay_estimator_many<array_type>;
  using confidence_type = typename tested_type::confidence_type;
  using estimated_delay_type = typename tested_type::estimated_delay_type;
  using sum2_type = typename tested_type::sum2_type;

  array_type a(boost::extents[S][V][nsamples]);
  array_type b(boost::extents[S][V][nsamples]);
  confidence_type confidence(a);
  // expected confidence result to compare within tolerance tol
  confidence_type expected_confidence(a);

  estimated_delay_type argmax(a);
  // expected argmax result to compare within tolerance tol
  estimated_delay_type expected_argmax(a);

  // sum of square value of timeseries
  sum2_type sum2(a);

  // construct the tested FTE
  tested_type tested(a, b);

  // fill both timeseries with 0
  int count = 0;
  for (int i = 0; i != S; ++i) {
    for (int j = 0; j != V; ++j, ++count) {
      for (int k = 0; k != nsamples; ++k) {
        a[i][j][k] = float(0);
        b[i][j][k] = float(0);
      }
      sum2[count] = float(0);
      expected_argmax[count] = static_cast<std::size_t>(0);
      expected_confidence[count] = std::numeric_limits<float>::max();
    }
  }

  // run the TDE...
  tested.estimate_delay(confidence, argmax, a, b, sum2);
  // check argmax within delay +/- tol
  BOOST_CHECK_MESSAGE(
      jb::testing::check_collection_close_enough(
          argmax, expected_argmax, argmax_tol),
      "argmax is not within tolerance("
          << argmax_tol << "), argmax[0]=" << argmax[0]
          << ", expected_argmax[0]=" << expected_argmax[0]);
  // check confidence within nsamples +/- tol
  BOOST_CHECK_MESSAGE(
      jb::testing::check_collection_close_enough(
          confidence, expected_confidence, confidence_tol),
      "confidence is not within tolerance(" << confidence_tol << ")");
}

/**
 * @test Verify TDE handles exact same timeseries, delay = 0
 * dimension 3
 */
BOOST_AUTO_TEST_CASE(fftw_time_delay_estimator_many_3_dim_tde_delay_0) {
  int const nsamples = 1 << 15;
  int const S = 20;
  int const V = 4;
  int const argmax_tol = 3;
  // we use a very rough approximation to the confidence error here ...
  int const confidence_tol = nsamples;

  using array_type = jb::fftw::aligned_multi_array<float, 3>;
  using tested_type = jb::fftw::time_delay_estimator_many<array_type>;
  using confidence_type = typename tested_type::confidence_type;
  using estimated_delay_type = typename tested_type::estimated_delay_type;
  using sum2_type = typename tested_type::sum2_type;

  array_type a(boost::extents[S][V][nsamples]);
  array_type b(boost::extents[S][V][nsamples]);
  confidence_type confidence(a);
  // expected confidence result to compare within tolerance tol
  confidence_type expected_confidence(a);

  estimated_delay_type argmax(a);
  // expected argmax result to compare within tolerance tol
  estimated_delay_type expected_argmax(a);

  // sum of square value of timeseries
  sum2_type sum2(a);

  // construct the tested FTE
  tested_type tested(a, b);

  // fill the timeseries with triangle or square
  jb::testing::create_triangle_timeseries(nsamples, b);

  // no delay a = b
  int count = 0;
  for (int i = 0; i != S; ++i) {
    for (int j = 0; j != V; ++j, ++count) {
      for (int k = 0; k != nsamples; ++k) {
        a[i][j][k] = b[i][j][k];
      }
    }
  }

  // get the square sum
  sum2 = jb::testing::sum_square(a);

  // run the TDE...
  tested.estimate_delay(confidence, argmax, a, b, sum2);
  // argmax should be around 0, which means possible around nsamples-1 also
  // so, let's "shift mod" argmax by nsamples/2 in order to make
  // close_enough check simple to implement...
  count = 0;
  std::size_t shift = nsamples / 2;
  for (int i = 0; i != S; ++i) {
    for (int j = 0; j != V; ++j, ++count) {
      expected_confidence[count] = static_cast<float>(nsamples);
      expected_argmax[count] = shift;
      argmax[count] = (argmax[count] + shift) % nsamples;
    }
  }

  // check argmax within delay +/- tol
  BOOST_CHECK_MESSAGE(
      jb::testing::check_collection_close_enough(
          argmax, expected_argmax, argmax_tol),
      "argmax is not within tolerance("
          << argmax_tol << "), argmax[0]=" << argmax[0]
          << ", expected_argmax[0]=" << expected_argmax[0]);
  // check confidence within nsamples +/- tol
  BOOST_CHECK_MESSAGE(
      jb::testing::check_collection_close_enough(
          confidence, expected_confidence, confidence_tol),
      "confidence is not within tolerance(" << confidence_tol << ")");
}

/**
 * @test Verify that we can create and use a simple time delay estimator
 * multi array dimension 3, with float value.
 */
BOOST_AUTO_TEST_CASE(fftw_time_delay_estimator_many_3_dim_tde_float) {
  int const nsamples = 1 << 15;
  int const S = 20;
  int const V = 4;
  int const delay = 2500;
  int const argmax_tol = 3;
  // we use a very rough approximation to the confidence error here ...
  int const confidence_tol = nsamples;

  using array_type = jb::fftw::aligned_multi_array<float, 3>;
  using tested_type = jb::fftw::time_delay_estimator_many<array_type>;
  using confidence_type = typename tested_type::confidence_type;
  using estimated_delay_type = typename tested_type::estimated_delay_type;
  using sum2_type = typename tested_type::sum2_type;

  array_type a(boost::extents[S][V][nsamples]);
  array_type b(boost::extents[S][V][nsamples]);
  confidence_type confidence(a);
  // expected confidence result to compare within tolerance tol
  confidence_type expected_confidence(a);

  estimated_delay_type argmax(a);
  // expected argmax result to compare within tolerance tol
  estimated_delay_type expected_argmax(a);

  // sum of square value of timeseries
  sum2_type sum2(a);

  // construct the tested FTE
  tested_type tested(a, b);

  // fill the timeseries with triangle or square
  jb::testing::create_triangle_timeseries(nsamples, b);

  // a = delay shift timeseries b
  int count = 0;
  for (int i = 0; i != S; ++i) {
    for (int j = 0; j != V; ++j, ++count) {
      for (int k = 0; k != nsamples; ++k) {
        a[i][j][k] = b[i][j][(k + delay) % nsamples];
      }
      expected_argmax[count] = static_cast<std::size_t>(delay);
      expected_confidence[count] = static_cast<float>(nsamples);
    }
  }

  // get the square sum
  sum2 = jb::testing::sum_square(a);

  // run the TDE...
  tested.estimate_delay(confidence, argmax, a, b, sum2);
  // check argmax within delay +/- tol
  BOOST_CHECK_MESSAGE(
      jb::testing::check_collection_close_enough(
          argmax, expected_argmax, argmax_tol),
      "argmax is not within tolerance("
          << argmax_tol << "), argmax[0]=" << argmax[0]
          << ", expected_argmax[0]=" << expected_argmax[0]);
  // check confidence within nsamples +/- tol
  BOOST_CHECK_MESSAGE(
      jb::testing::check_collection_close_enough(
          confidence, expected_confidence, confidence_tol),
      "confidence is not within tolerance(" << confidence_tol << ")");
}

/**
 * @test Verify that we can create and use a simple time delay estimator
 * multi array dimension 2, with float values.
 */
BOOST_AUTO_TEST_CASE(fftw_time_delay_estimator_many_2_dim_tde_float) {
  int const nsamples = 1 << 15;
  int const S = 20;
  int const delay = 2500;
  int const argmax_tol = 3;
  // we use a very rough approximation to the confidence error here ...
  int const confidence_tol = nsamples;

  using array_type = jb::fftw::aligned_multi_array<float, 2>;
  using tested_type = jb::fftw::time_delay_estimator_many<array_type>;
  using confidence_type = typename tested_type::confidence_type;
  using estimated_delay_type = typename tested_type::estimated_delay_type;
  using sum2_type = typename tested_type::sum2_type;

  array_type a(boost::extents[S][nsamples]);
  array_type b(boost::extents[S][nsamples]);
  confidence_type confidence(a);
  // expected confidence result to compare within tolerance tol
  confidence_type expected_confidence(a);

  estimated_delay_type argmax(a);
  // expected argmax result to compare within tolerance tol
  estimated_delay_type expected_argmax(a);

  sum2_type sum2(a);

  // construct the tested FTE
  tested_type tested(a, b);

  // fill the timeseries with triangle or square
  jb::testing::create_triangle_timeseries(nsamples, b);

  // a = delay shift timeseries b
  int count = 0;
  for (int i = 0; i != S; ++i) {
    for (int k = 0; k != nsamples; ++k) {
      a[i][k] = b[i][(k + delay) % nsamples];
    }
    expected_argmax[count] = static_cast<std::size_t>(delay);
    expected_confidence[count] = static_cast<float>(nsamples);
    count++;
  }

  // get the square sum
  sum2 = jb::testing::sum_square(a);

  // run the TDE...
  tested.estimate_delay(confidence, argmax, a, b, sum2);
  // check argmax within delay +/- tol
  BOOST_CHECK_MESSAGE(
      jb::testing::check_collection_close_enough(
          argmax, expected_argmax, argmax_tol),
      "argmax is not within tolerance("
          << argmax_tol << "), argmax[0]=" << argmax[0]
          << ", expected_argmax[0]=" << expected_argmax[0]);
  // check confidence within nsamples +/- tol
  BOOST_CHECK_MESSAGE(
      jb::testing::check_collection_close_enough(
          confidence, expected_confidence, confidence_tol),
      "confidence is not within tolerance(" << confidence_tol << ")");
}

/**
 * @test Verify that we can create and use a simple time delay estimator
 * multi_array dimension 1 with float values.
 */
BOOST_AUTO_TEST_CASE(fftw_time_delay_estimator_many_1_dim_tde_float) {
  int const nsamples = 1 << 15;
  int const delay = 2500;
  int const argmax_tol = 3;
  // we use a very rough approximation to the confidence error here ...
  int const confidence_tol = nsamples;

  using array_type = jb::fftw::aligned_multi_array<float, 1>;
  using tested_type = jb::fftw::time_delay_estimator_many<array_type>;
  using confidence_type = typename tested_type::confidence_type;
  using estimated_delay_type = typename tested_type::estimated_delay_type;
  using sum2_type = typename tested_type::sum2_type;

  array_type a(boost::extents[nsamples]);
  array_type b(boost::extents[nsamples]);
  confidence_type confidence(a);
  // expected confidence result to compare within tolerance tol
  confidence_type expected_confidence(a);

  estimated_delay_type argmax(a);
  // expected argmax result to compare within tolerance tol
  estimated_delay_type expected_argmax(a);

  sum2_type sum2(b);

  // construct the tested FTE
  tested_type tested(a, b);

  // fill the timeseries with triangle or square
  jb::testing::create_triangle_timeseries(nsamples, b);

  // a = delay shift timeseries b
  for (int k = 0; k != nsamples; ++k) {
    a[k] = b[(k + delay) % nsamples];
  }
  expected_argmax[0] = static_cast<std::size_t>(delay);
  expected_confidence[0] = static_cast<float>(nsamples);

  // get the square sum
  sum2 = jb::testing::sum_square(a);

  // run the TDE...
  tested.estimate_delay(confidence, argmax, a, b, sum2);
  // check argmax within delay +/- tol
  BOOST_CHECK_MESSAGE(
      jb::testing::check_collection_close_enough(
          argmax, expected_argmax, argmax_tol),
      "argmax is not within tolerance("
          << argmax_tol << "), argmax[0]=" << argmax[0]
          << ", expected_argmax[0]=" << expected_argmax[0]);
  // check confidence within nsamples +/- tol
  BOOST_CHECK_MESSAGE(
      jb::testing::check_collection_close_enough(
          confidence, expected_confidence, confidence_tol),
      "confidence is not within tolerance(" << confidence_tol << ")");
}

/**
 * @test Verify that we can create and use a simple time delay estimator based
 * on std::vector timeseries with float values.
 */
BOOST_AUTO_TEST_CASE(fftw_time_delay_estimator_many_vector_tde_float) {
  int const nsamples = 1 << 15;
  int const delay = 2500;
  int const argmax_tol = 3;
  // we use a very rough approximation to the confidence error here ...
  int const confidence_tol = nsamples;

  using array_type = std::vector<float>;
  using tested_type = jb::fftw::time_delay_estimator_many<array_type>;
  using confidence_type = typename tested_type::confidence_type;
  using estimated_delay_type = typename tested_type::estimated_delay_type;
  using sum2_type = typename tested_type::sum2_type;

  array_type a(nsamples);
  array_type b(nsamples);
  confidence_type confidence(a);
  // expected confidence result to compare within tolerance tol
  confidence_type expected_confidence(a);

  estimated_delay_type argmax(a);
  // expected argmax result to compare within tolerance tol
  estimated_delay_type expected_argmax(a);

  sum2_type sum2(b);

  // construct the tested FTE
  tested_type tested(a, b);

  // fill the timeseries with triangle or square
  jb::testing::create_triangle_timeseries(nsamples, b);

  // a = delay shift timeseries b
  for (int k = 0; k != nsamples; ++k) {
    a[k] = b[(k + delay) % nsamples];
  }
  expected_argmax[0] = static_cast<std::size_t>(delay);
  expected_confidence[0] = static_cast<float>(nsamples);

  // get the square sum
  sum2 = jb::testing::sum_square(a);

  // run the TDE...
  tested.estimate_delay(confidence, argmax, a, b, sum2);
  // check argmax within delay +/- tol
  BOOST_CHECK_MESSAGE(
      jb::testing::check_collection_close_enough(
          argmax, expected_argmax, argmax_tol),
      "argmax is not within tolerance("
          << argmax_tol << "), argmax[0]=" << argmax[0]
          << ", expected_argmax[0]=" << expected_argmax[0]);
  // check confidence within nsamples +/- tol
  BOOST_CHECK_MESSAGE(
      jb::testing::check_collection_close_enough(
          confidence, expected_confidence, confidence_tol),
      "confidence is not within tolerance(" << confidence_tol << ")");
}

/**
 * @test Verify that we can create and use a simple time delay estimator
 * multi array dimension 3, with double value.
 */
BOOST_AUTO_TEST_CASE(fftw_time_delay_estimator_many_3_dim_tde_double) {
  int const nsamples = 1 << 15;
  int const S = 20;
  int const V = 4;
  int const delay = 2500;
  int const argmax_tol = 3;
  // we use a very rough approximation to the confidence error here ...
  int const confidence_tol = nsamples;

  using array_type = jb::fftw::aligned_multi_array<double, 3>;
  using tested_type = jb::fftw::time_delay_estimator_many<array_type>;
  using confidence_type = typename tested_type::confidence_type;
  using estimated_delay_type = typename tested_type::estimated_delay_type;
  using sum2_type = typename tested_type::sum2_type;

  array_type a(boost::extents[S][V][nsamples]);
  array_type b(boost::extents[S][V][nsamples]);
  confidence_type confidence(a);
  // expected confidence result to compare within tolerance tol
  confidence_type expected_confidence(a);

  estimated_delay_type argmax(a);
  // expected argmax result to compare within tolerance tol
  estimated_delay_type expected_argmax(a);

  // sum of square value of timeseries
  sum2_type sum2(b);

  // construct the tested FTE
  tested_type tested(a, b);

  // fill the timeseries with triangle or square
  jb::testing::create_triangle_timeseries(nsamples, b);

  // a = delay shift timeseries b
  int count = 0;
  for (int i = 0; i != S; ++i) {
    for (int j = 0; j != V; ++j, ++count) {
      for (int k = 0; k != nsamples; ++k) {
        a[i][j][k] = b[i][j][(k + delay) % nsamples];
      }
      expected_argmax[count] = static_cast<std::size_t>(delay);
      expected_confidence[count] = static_cast<double>(nsamples);
    }
  }

  // get the square sum
  sum2 = jb::testing::sum_square(a);

  // run the TDE...
  tested.estimate_delay(confidence, argmax, a, b, sum2);
  // check argmax within delay +/- tol
  BOOST_CHECK_MESSAGE(
      jb::testing::check_collection_close_enough(
          argmax, expected_argmax, argmax_tol),
      "argmax is not within tolerance("
          << argmax_tol << "), argmax[0]=" << argmax[0]
          << ", expected_argmax[0]=" << expected_argmax[0]);
  // check confidence within nsamples +/- tol
  BOOST_CHECK_MESSAGE(
      jb::testing::check_collection_close_enough(
          confidence, expected_confidence, confidence_tol),
      "confidence is not within tolerance(" << confidence_tol << ")");
}

/**
 * @test Verify that we can create and use a simple time delay estimator
 * multi array dimension 2, with double values.
 */
BOOST_AUTO_TEST_CASE(fftw_time_delay_estimator_many_2_dim_tde_double) {
  int const nsamples = 1 << 15;
  int const S = 20;
  int const delay = 2500;
  int const argmax_tol = 3;
  // we use a very rough approximation to the confidence error here ...
  int const confidence_tol = nsamples;

  using array_type = jb::fftw::aligned_multi_array<double, 2>;
  using tested_type = jb::fftw::time_delay_estimator_many<array_type>;
  using confidence_type = typename tested_type::confidence_type;
  using estimated_delay_type = typename tested_type::estimated_delay_type;
  using sum2_type = typename tested_type::sum2_type;

  array_type a(boost::extents[S][nsamples]);
  array_type b(boost::extents[S][nsamples]);
  confidence_type confidence(a);
  // expected confidence result to compare within tolerance tol
  confidence_type expected_confidence(a);

  estimated_delay_type argmax(a);
  // expected argmax result to compare within tolerance tol
  estimated_delay_type expected_argmax(a);

  sum2_type sum2(b);

  // construct the tested FTE
  tested_type tested(a, b);

  // fill the timeseries with triangle or square
  jb::testing::create_triangle_timeseries(nsamples, b);

  // a = delay shift timeseries b
  int count = 0;
  for (int i = 0; i != S; ++i) {
    for (int k = 0; k != nsamples; ++k) {
      a[i][k] = b[i][(k + delay) % nsamples];
    }
    expected_argmax[count] = static_cast<std::size_t>(delay);
    expected_confidence[count] = static_cast<double>(nsamples);
    count++;
  }

  // get the square sum
  sum2 = jb::testing::sum_square(a);

  // run the TDE...
  tested.estimate_delay(confidence, argmax, a, b, sum2);
  // check argmax within delay +/- tol
  BOOST_CHECK_MESSAGE(
      jb::testing::check_collection_close_enough(
          argmax, expected_argmax, argmax_tol),
      "argmax is not within tolerance("
          << argmax_tol << "), argmax[0]=" << argmax[0]
          << ", expected_argmax[0]=" << expected_argmax[0]);
  // check confidence within nsamples +/- tol
  BOOST_CHECK_MESSAGE(
      jb::testing::check_collection_close_enough(
          confidence, expected_confidence, confidence_tol),
      "confidence is not within tolerance(" << confidence_tol << ")");
}

/**
 * @test Verify that we can create and use a simple time delay estimator
 * multi_array dimension 1 with double values.
 */
BOOST_AUTO_TEST_CASE(fftw_time_delay_estimator_many_1_dim_tde_double) {
  int const nsamples = 1 << 15;
  int const delay = 2500;
  int const argmax_tol = 3;
  // we use a very rough approximation to the confidence error here ...
  int const confidence_tol = nsamples;

  using array_type = jb::fftw::aligned_multi_array<double, 1>;
  using tested_type = jb::fftw::time_delay_estimator_many<array_type>;
  using confidence_type = typename tested_type::confidence_type;
  using estimated_delay_type = typename tested_type::estimated_delay_type;
  using sum2_type = typename tested_type::sum2_type;

  array_type a(boost::extents[nsamples]);
  array_type b(boost::extents[nsamples]);
  confidence_type confidence(a);
  // expected confidence result to compare within tolerance tol
  confidence_type expected_confidence(a);

  estimated_delay_type argmax(a);
  // expected argmax result to compare within tolerance tol
  estimated_delay_type expected_argmax(a);

  sum2_type sum2(b);

  // construct the tested FTE
  tested_type tested(a, b);

  // fill the timeseries with triangle or square
  jb::testing::create_triangle_timeseries(nsamples, b);

  // a = delay shift timeseries b
  for (int k = 0; k != nsamples; ++k) {
    a[k] = b[(k + delay) % nsamples];
  }
  expected_argmax[0] = static_cast<std::size_t>(delay);
  expected_confidence[0] = static_cast<double>(nsamples);

  // get the square sum
  sum2 = jb::testing::sum_square(a);

  // run the TDE...
  tested.estimate_delay(confidence, argmax, a, b, sum2);
  // check argmax within delay +/- tol
  BOOST_CHECK_MESSAGE(
      jb::testing::check_collection_close_enough(
          argmax, expected_argmax, argmax_tol),
      "argmax is not within tolerance("
          << argmax_tol << "), argmax[0]=" << argmax[0]
          << ", expected_argmax[0]=" << expected_argmax[0]);
  // check confidence within nsamples +/- tol
  BOOST_CHECK_MESSAGE(
      jb::testing::check_collection_close_enough(
          confidence, expected_confidence, confidence_tol),
      "confidence is not within tolerance(" << confidence_tol << ")");
}

/**
 * @test Verify that we can create and use a simple time delay estimator based
 * on std::vector timeseries with double values.
 */
BOOST_AUTO_TEST_CASE(fftw_time_delay_estimator_many_vector_tde_double) {
  int const nsamples = 1 << 15;
  int const delay = 2500;
  int const argmax_tol = 3;
  // we use a very rough approximation to the confidence error here ...
  int const confidence_tol = nsamples;

  using array_type = std::vector<double>;
  using tested_type = jb::fftw::time_delay_estimator_many<array_type>;
  using confidence_type = typename tested_type::confidence_type;
  using estimated_delay_type = typename tested_type::estimated_delay_type;
  using sum2_type = typename tested_type::sum2_type;

  array_type a(nsamples);
  array_type b(nsamples);
  confidence_type confidence(a);
  // expected confidence result to compare within tolerance tol
  confidence_type expected_confidence(a);

  estimated_delay_type argmax(a);
  // expected argmax result to compare within tolerance tol
  estimated_delay_type expected_argmax(a);

  sum2_type sum2(b);

  // construct the tested FTE
  tested_type tested(a, b);

  // fill the timeseries with triangle or square
  jb::testing::create_triangle_timeseries(nsamples, b);

  // a = delay shift timeseries b
  for (int k = 0; k != nsamples; ++k) {
    a[k] = b[(k + delay) % nsamples];
  }
  expected_argmax[0] = static_cast<std::size_t>(delay);
  expected_confidence[0] = static_cast<double>(nsamples);

  // get the square sum
  sum2 = jb::testing::sum_square(a);

  // run the TDE...
  tested.estimate_delay(confidence, argmax, a, b, sum2);
  // check argmax within delay +/- tol
  BOOST_CHECK_MESSAGE(
      jb::testing::check_collection_close_enough(
          argmax, expected_argmax, argmax_tol),
      "argmax is not within tolerance("
          << argmax_tol << "), argmax[0]=" << argmax[0]
          << ", expected_argmax[0]=" << expected_argmax[0]);
  // check confidence within nsamples +/- tol
  BOOST_CHECK_MESSAGE(
      jb::testing::check_collection_close_enough(
          confidence, expected_confidence, confidence_tol),
      "confidence is not within tolerance(" << confidence_tol << ")");
}

/**
 * @test Verify that we can create and use a simple time delay estimator
 * multi array dimension 3, with std::complex<float> value.
 */
BOOST_AUTO_TEST_CASE(fftw_time_delay_estimator_many_3_dim_tde_complex_float) {
  int const nsamples = 1 << 15;
  int const S = 20;
  int const V = 4;
  int const delay = 2500;
  int const argmax_tol = 3;
  // we use a very rough approximation to the confidence error here ...
  int const confidence_tol = nsamples;

  using array_type = jb::fftw::aligned_multi_array<std::complex<float>, 3>;
  using tested_type = jb::fftw::time_delay_estimator_many<array_type>;
  using confidence_type = typename tested_type::confidence_type;
  using estimated_delay_type = typename tested_type::estimated_delay_type;
  using sum2_type = typename tested_type::sum2_type;

  array_type a(boost::extents[S][V][nsamples]);
  array_type b(boost::extents[S][V][nsamples]);
  confidence_type confidence(a);
  // expected confidence result to compare within tolerance tol
  confidence_type expected_confidence(a);

  estimated_delay_type argmax(a);
  // expected argmax result to compare within tolerance tol
  estimated_delay_type expected_argmax(a);

  // sum of square value of timeseries
  sum2_type sum2(b);

  // construct the tested FTE
  tested_type tested(a, b);

  // fill the timeseries with triangle or square
  jb::testing::create_triangle_timeseries(nsamples, b);

  // a = delay shift timeseries b
  int count = 0;
  for (int i = 0; i != S; ++i) {
    for (int j = 0; j != V; ++j, ++count) {
      for (int k = 0; k != nsamples; ++k) {
        a[i][j][k] = b[i][j][(k + delay) % nsamples];
      }
      expected_argmax[count] = static_cast<std::size_t>(delay);
      expected_confidence[count] = static_cast<float>(nsamples);
    }
  }

  // get the square sum
  sum2 = jb::testing::sum_square(a);

  // run the TDE...
  tested.estimate_delay(confidence, argmax, a, b, sum2);
  // check argmax within delay +/- tol
  BOOST_CHECK_MESSAGE(
      jb::testing::check_collection_close_enough(
          argmax, expected_argmax, argmax_tol),
      "argmax is not within tolerance("
          << argmax_tol << "), argmax[0]=" << argmax[0]
          << ", expected_argmax[0]=" << expected_argmax[0]);
  // check confidence within nsamples +/- tol
  BOOST_CHECK_MESSAGE(
      jb::testing::check_collection_close_enough(
          confidence, expected_confidence, confidence_tol),
      "confidence is not within tolerance(" << confidence_tol << ")");
}

/**
 * @test Verify that we can create and use a simple time delay estimator
 * multi array dimension 2, with std::complex<float> values.
 */
BOOST_AUTO_TEST_CASE(fftw_time_delay_estimator_many_2_dim_tde_complex_float) {
  int const nsamples = 1 << 15;
  int const S = 20;
  int const delay = 2500;
  int const argmax_tol = 3;
  // we use a very rough approximation to the confidence error here ...
  int const confidence_tol = nsamples;

  using array_type = jb::fftw::aligned_multi_array<std::complex<float>, 2>;
  using tested_type = jb::fftw::time_delay_estimator_many<array_type>;
  using confidence_type = typename tested_type::confidence_type;
  using estimated_delay_type = typename tested_type::estimated_delay_type;
  using sum2_type = typename tested_type::sum2_type;

  array_type a(boost::extents[S][nsamples]);
  array_type b(boost::extents[S][nsamples]);
  confidence_type confidence(a);
  // expected confidence result to compare within tolerance tol
  confidence_type expected_confidence(a);

  estimated_delay_type argmax(a);
  // expected argmax result to compare within tolerance tol
  estimated_delay_type expected_argmax(a);

  sum2_type sum2(b);

  // construct the tested FTE
  tested_type tested(a, b);

  // fill the timeseries with triangle or square
  jb::testing::create_triangle_timeseries(nsamples, b);

  // a = delay shift timeseries b
  int count = 0;
  for (int i = 0; i != S; ++i) {
    for (int k = 0; k != nsamples; ++k) {
      a[i][k] = b[i][(k + delay) % nsamples];
    }
    expected_argmax[count] = static_cast<std::size_t>(delay);
    expected_confidence[count] = static_cast<float>(nsamples);
    count++;
  }

  // get the square sum
  sum2 = jb::testing::sum_square(a);

  // run the TDE...
  tested.estimate_delay(confidence, argmax, a, b, sum2);
  // check argmax within delay +/- tol
  BOOST_CHECK_MESSAGE(
      jb::testing::check_collection_close_enough(
          argmax, expected_argmax, argmax_tol),
      "argmax is not within tolerance("
          << argmax_tol << "), argmax[0]=" << argmax[0]
          << ", expected_argmax[0]=" << expected_argmax[0]);
  // check confidence within nsamples +/- tol
  BOOST_CHECK_MESSAGE(
      jb::testing::check_collection_close_enough(
          confidence, expected_confidence, confidence_tol),
      "confidence is not within tolerance(" << confidence_tol << ")");
}

/**
 * @test Verify that we can create and use a simple time delay estimator
 * multi_array dimension 1 with std::complex<float> values.
 */
BOOST_AUTO_TEST_CASE(fftw_time_delay_estimator_many_1_dim_tde_complex_float) {
  int const nsamples = 1 << 15;
  int const delay = 2500;
  int const argmax_tol = 3;
  // we use a very rough approximation to the confidence error here ...
  int const confidence_tol = nsamples;

  using array_type = jb::fftw::aligned_multi_array<std::complex<float>, 1>;
  using tested_type = jb::fftw::time_delay_estimator_many<array_type>;
  using confidence_type = typename tested_type::confidence_type;
  using estimated_delay_type = typename tested_type::estimated_delay_type;
  using sum2_type = typename tested_type::sum2_type;

  array_type a(boost::extents[nsamples]);
  array_type b(boost::extents[nsamples]);
  confidence_type confidence(a);
  // expected confidence result to compare within tolerance tol
  confidence_type expected_confidence(a);

  estimated_delay_type argmax(a);
  // expected argmax result to compare within tolerance tol
  estimated_delay_type expected_argmax(a);

  sum2_type sum2(b);

  // construct the tested FTE
  tested_type tested(a, b);

  // fill the timeseries with triangle or square
  jb::testing::create_triangle_timeseries(nsamples, b);

  // a = delay shift timeseries b
  for (int k = 0; k != nsamples; ++k) {
    a[k] = b[(k + delay) % nsamples];
  }
  expected_argmax[0] = static_cast<std::size_t>(delay);
  expected_confidence[0] = static_cast<float>(nsamples);

  // get the square sum
  sum2 = jb::testing::sum_square(a);

  // run the TDE...
  tested.estimate_delay(confidence, argmax, a, b, sum2);
  // check argmax within delay +/- tol
  BOOST_CHECK_MESSAGE(
      jb::testing::check_collection_close_enough(
          argmax, expected_argmax, argmax_tol),
      "argmax is not within tolerance("
          << argmax_tol << "), argmax[0]=" << argmax[0]
          << ", expected_argmax[0]=" << expected_argmax[0]);
  // check confidence within nsamples +/- tol
  BOOST_CHECK_MESSAGE(
      jb::testing::check_collection_close_enough(
          confidence, expected_confidence, confidence_tol),
      "confidence is not within tolerance(" << confidence_tol << ")");
}

/**
 * @test Verify that we can create and use a simple time delay estimator based
 * on std::vector timeseries with std::complex<float> values.
 */
BOOST_AUTO_TEST_CASE(fftw_time_delay_estimator_many_vector_tde_complex_float) {
  int const nsamples = 1 << 15;
  int const delay = 2500;
  int const argmax_tol = 3;
  // we use a very rough approximation to the confidence error here ...
  int const confidence_tol = nsamples;

  using array_type = std::vector<std::complex<float>>;
  using tested_type = jb::fftw::time_delay_estimator_many<array_type>;
  using confidence_type = typename tested_type::confidence_type;
  using estimated_delay_type = typename tested_type::estimated_delay_type;
  using sum2_type = typename tested_type::sum2_type;

  array_type a(nsamples);
  array_type b(nsamples);
  confidence_type confidence(a);
  // expected confidence result to compare within tolerance tol
  confidence_type expected_confidence(a);

  estimated_delay_type argmax(a);
  // expected argmax result to compare within tolerance tol
  estimated_delay_type expected_argmax(a);
  sum2_type sum2(b);

  // construct the tested FTE
  tested_type tested(a, b);

  // fill the timeseries with triangle or square
  jb::testing::create_triangle_timeseries(nsamples, b);

  // a = delay shift timeseries b
  for (int k = 0; k != nsamples; ++k) {
    a[k] = b[(k + delay) % nsamples];
  }
  expected_argmax[0] = static_cast<std::size_t>(delay);
  expected_confidence[0] = static_cast<float>(nsamples);

  // get the square sum
  sum2 = jb::testing::sum_square(a);

  // run the TDE...
  tested.estimate_delay(confidence, argmax, a, b, sum2);
  // check argmax within delay +/- tol
  BOOST_CHECK_MESSAGE(
      jb::testing::check_collection_close_enough(
          argmax, expected_argmax, argmax_tol),
      "argmax is not within tolerance("
          << argmax_tol << "), argmax[0]=" << argmax[0]
          << ", expected_argmax[0]=" << expected_argmax[0]);
  // check confidence within nsamples +/- tol
  BOOST_CHECK_MESSAGE(
      jb::testing::check_collection_close_enough(
          confidence, expected_confidence, confidence_tol),
      "confidence is not within tolerance(" << confidence_tol << ")");
}

/**
 * @test Verify that we can create and use a simple time delay estimator
 * multi array dimension 3, with std::complex<double> value.
 */
BOOST_AUTO_TEST_CASE(fftw_time_delay_estimator_many_3_dim_tde_complex_double) {
  int const nsamples = 1 << 15;
  int const S = 20;
  int const V = 4;
  int const delay = 2500;
  int const argmax_tol = 3;
  // we use a very rough approximation to the confidence error here ...
  int const confidence_tol = nsamples;

  using array_type = jb::fftw::aligned_multi_array<std::complex<double>, 3>;
  using tested_type = jb::fftw::time_delay_estimator_many<array_type>;
  using confidence_type = typename tested_type::confidence_type;
  using estimated_delay_type = typename tested_type::estimated_delay_type;
  using sum2_type = typename tested_type::sum2_type;

  array_type a(boost::extents[S][V][nsamples]);
  array_type b(boost::extents[S][V][nsamples]);
  confidence_type confidence(a);
  // expected confidence result to compare within tolerance tol
  confidence_type expected_confidence(a);

  estimated_delay_type argmax(a);
  // expected argmax result to compare within tolerance tol
  estimated_delay_type expected_argmax(a);

  // sum of square value of timeseries
  sum2_type sum2(b);

  // construct the tested FTE
  tested_type tested(a, b);

  // fill the timeseries with triangle or square
  jb::testing::create_triangle_timeseries(nsamples, b);

  // a = delay shift timeseries b
  int count = 0;
  for (int i = 0; i != S; ++i) {
    for (int j = 0; j != V; ++j, ++count) {
      for (int k = 0; k != nsamples; ++k) {
        a[i][j][k] = b[i][j][(k + delay) % nsamples];
      }
      expected_argmax[count] = static_cast<std::size_t>(delay);
      expected_confidence[count] = static_cast<double>(nsamples);
    }
  }

  // get the square sum
  sum2 = jb::testing::sum_square(a);

  // run the TDE...
  tested.estimate_delay(confidence, argmax, a, b, sum2);
  // check argmax within delay +/- tol
  BOOST_CHECK_MESSAGE(
      jb::testing::check_collection_close_enough(
          argmax, expected_argmax, argmax_tol),
      "argmax is not within tolerance("
          << argmax_tol << "), argmax[0]=" << argmax[0]
          << ", expected_argmax[0]=" << expected_argmax[0]);
  // check confidence within nsamples +/- tol
  BOOST_CHECK_MESSAGE(
      jb::testing::check_collection_close_enough(
          confidence, expected_confidence, confidence_tol),
      "confidence is not within tolerance(" << confidence_tol << ")");
}

/**
 * @test Verify that we can create and use a simple time delay estimator
 * multi array dimension 2, with std::complex<double> values.
 */
BOOST_AUTO_TEST_CASE(fftw_time_delay_estimator_many_2_dim_tde_complex_double) {
  int const nsamples = 1 << 15;
  int const S = 20;
  int const delay = 2500;
  int const argmax_tol = 3;
  // we use a very rough approximation to the confidence error here ...
  int const confidence_tol = nsamples;

  using array_type = jb::fftw::aligned_multi_array<std::complex<double>, 2>;
  using tested_type = jb::fftw::time_delay_estimator_many<array_type>;
  using confidence_type = typename tested_type::confidence_type;
  using estimated_delay_type = typename tested_type::estimated_delay_type;
  using sum2_type = typename tested_type::sum2_type;

  array_type a(boost::extents[S][nsamples]);
  array_type b(boost::extents[S][nsamples]);
  confidence_type confidence(a);
  // expected confidence result to compare within tolerance tol
  confidence_type expected_confidence(a);

  estimated_delay_type argmax(a);
  // expected argmax result to compare within tolerance tol
  estimated_delay_type expected_argmax(a);

  sum2_type sum2(b);

  // construct the tested FTE
  tested_type tested(a, b);

  // fill the timeseries with triangle or square
  jb::testing::create_triangle_timeseries(nsamples, b);

  // a = delay shift timeseries b
  int count = 0;
  for (int i = 0; i != S; ++i) {
    for (int k = 0; k != nsamples; ++k) {
      a[i][k] = b[i][(k + delay) % nsamples];
    }
    expected_argmax[count] = static_cast<std::size_t>(delay);
    expected_confidence[count] = static_cast<double>(nsamples);
    count++;
  }

  // get the square sum
  sum2 = jb::testing::sum_square(a);

  // run the TDE...
  tested.estimate_delay(confidence, argmax, a, b, sum2);
  // check argmax within delay +/- tol
  BOOST_CHECK_MESSAGE(
      jb::testing::check_collection_close_enough(
          argmax, expected_argmax, argmax_tol),
      "argmax is not within tolerance("
          << argmax_tol << "), argmax[0]=" << argmax[0]
          << ", expected_argmax[0]=" << expected_argmax[0]);
  // check confidence within nsamples +/- tol
  BOOST_CHECK_MESSAGE(
      jb::testing::check_collection_close_enough(
          confidence, expected_confidence, confidence_tol),
      "confidence is not within tolerance(" << confidence_tol << ")");
}

/**
 * @test Verify that we can create and use a simple time delay estimator
 * multi_array dimension 1 with std::complex<double> values.
 */
BOOST_AUTO_TEST_CASE(fftw_time_delay_estimator_many_1_dim_tde_complex_double) {
  int const nsamples = 1 << 15;
  int const delay = 2500;
  int const argmax_tol = 3;
  // we use a very rough approximation to the confidence error here ...
  int const confidence_tol = nsamples;

  using array_type = jb::fftw::aligned_multi_array<std::complex<double>, 1>;
  using tested_type = jb::fftw::time_delay_estimator_many<array_type>;
  using confidence_type = typename tested_type::confidence_type;
  using estimated_delay_type = typename tested_type::estimated_delay_type;
  using sum2_type = typename tested_type::sum2_type;

  array_type a(boost::extents[nsamples]);
  array_type b(boost::extents[nsamples]);
  confidence_type confidence(a);
  // expected confidence result to compare within tolerance tol
  confidence_type expected_confidence(a);

  estimated_delay_type argmax(a);
  // expected argmax result to compare within tolerance tol
  estimated_delay_type expected_argmax(a);

  sum2_type sum2(b);

  // construct the tested FTE
  tested_type tested(a, b);

  // fill the timeseries with triangle or square
  jb::testing::create_triangle_timeseries(nsamples, b);

  // a = delay shift timeseries b
  for (int k = 0; k != nsamples; ++k) {
    a[k] = b[(k + delay) % nsamples];
  }
  expected_argmax[0] = static_cast<std::size_t>(delay);
  expected_confidence[0] = static_cast<double>(nsamples);

  // get the square sum
  sum2 = jb::testing::sum_square(a);

  // run the TDE...
  tested.estimate_delay(confidence, argmax, a, b, sum2);
  // check argmax within delay +/- tol
  BOOST_CHECK_MESSAGE(
      jb::testing::check_collection_close_enough(
          argmax, expected_argmax, argmax_tol),
      "argmax is not within tolerance("
          << argmax_tol << "), argmax[0]=" << argmax[0]
          << ", expected_argmax[0]=" << expected_argmax[0]);
  // check confidence within nsamples +/- tol
  BOOST_CHECK_MESSAGE(
      jb::testing::check_collection_close_enough(
          confidence, expected_confidence, confidence_tol),
      "confidence is not within tolerance(" << confidence_tol << ")");
}

/**
 * @test Verify that we can create and use a simple time delay estimator based
 * on std::vector timeseries with std::complex<double> values.
 */
BOOST_AUTO_TEST_CASE(fftw_time_delay_estimator_many_vector_tde_complex_double) {
  int const nsamples = 1 << 15;
  int const delay = 2500;
  int const argmax_tol = 3;
  // we use a very rough approximation to the confidence error here ...
  int const confidence_tol = nsamples;

  using array_type = std::vector<std::complex<double>>;
  using tested_type = jb::fftw::time_delay_estimator_many<array_type>;
  using confidence_type = typename tested_type::confidence_type;
  using estimated_delay_type = typename tested_type::estimated_delay_type;
  using sum2_type = typename tested_type::sum2_type;

  array_type a(nsamples);
  array_type b(nsamples);
  confidence_type confidence(a);
  // expected confidence result to compare within tolerance tol
  confidence_type expected_confidence(a);

  estimated_delay_type argmax(a);
  // expected argmax result to compare within tolerance tol
  estimated_delay_type expected_argmax(a);

  sum2_type sum2(b);

  // construct the tested FTE
  tested_type tested(a, b);

  // fill the timeseries with triangle or square
  jb::testing::create_triangle_timeseries(nsamples, b);

  // a = delay shift timeseries b
  for (int k = 0; k != nsamples; ++k) {
    a[k] = b[(k + delay) % nsamples];
  }
  expected_argmax[0] = static_cast<std::size_t>(delay);
  expected_confidence[0] = static_cast<double>(nsamples);

  // get the square sum
  sum2 = jb::testing::sum_square(a);

  // run the TDE...
  tested.estimate_delay(confidence, argmax, a, b, sum2);
  // check argmax within delay +/- tol
  BOOST_CHECK_MESSAGE(
      jb::testing::check_collection_close_enough(
          argmax, expected_argmax, argmax_tol),
      "argmax is not within tolerance("
          << argmax_tol << "), argmax[0]=" << argmax[0]
          << ", expected_argmax[0]=" << expected_argmax[0]);
  // check confidence within nsamples +/- tol
  BOOST_CHECK_MESSAGE(
      jb::testing::check_collection_close_enough(
          confidence, expected_confidence, confidence_tol),
      "confidence is not within tolerance(" << confidence_tol << ")");
}

/**
 * @test Verify thattime delay estimator handles errors
 */
BOOST_AUTO_TEST_CASE(fftw_time_delay_estimator_many_errors) {
  int const nsamples = 1 << 15;
  int const S = 20;
  int const V = 4;

  using array_type = jb::fftw::aligned_multi_array<float, 3>;
  using tested_type = jb::fftw::time_delay_estimator_many<array_type>;

  array_type a(boost::extents[S][V][nsamples]);
  array_type b(boost::extents[S - 1][V][nsamples]);
  array_type c(boost::extents[S][V][nsamples]);

  using confidence_type = typename tested_type::confidence_type;
  using estimated_delay_type = typename tested_type::estimated_delay_type;
  using sum2_type = typename tested_type::sum2_type;

  confidence_type confidence(a);
  estimated_delay_type argmax(a);
  sum2_type sum2(a);

  // check contructor size exception
  BOOST_CHECK_THROW(tested_type tested(a, b), std::exception);
  // construct one...
  tested_type tested2(a, c);
  // check the TDE size exception
  BOOST_CHECK_THROW(
      tested2.estimate_delay(confidence, argmax, a, b, sum2), std::exception);
<<<<<<< HEAD
  BOOST_CHECK_THROW(
      tested2.estimate_delay(confidence, argmax, b, c, sum2), std::exception);
=======
>>>>>>> f8ec101a
}<|MERGE_RESOLUTION|>--- conflicted
+++ resolved
@@ -1211,9 +1211,6 @@
   // check the TDE size exception
   BOOST_CHECK_THROW(
       tested2.estimate_delay(confidence, argmax, a, b, sum2), std::exception);
-<<<<<<< HEAD
   BOOST_CHECK_THROW(
       tested2.estimate_delay(confidence, argmax, b, c, sum2), std::exception);
-=======
->>>>>>> f8ec101a
 }