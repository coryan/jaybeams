#include "jb/testing/microbenchmark_base.hpp"

#include <algorithm>

void jb::testing::microbenchmark_base::typical_output(results const& r) const {
  summary s(r);
  if (config_.test_case() != "") {
    std::cerr << config_.test_case() << " ";
  }
  std::cerr << "summary ";
  if (config_.size() != 0) {
    std::cerr << "size=" << config_.size() << " ";
  }
  std::cerr << s << std::endl;
  if (config_.verbose()) {
    write_results(std::cout, r);
  }
}

void jb::testing::microbenchmark_base::write_results(
    std::ostream& os, results const& r) const {
  using namespace std::chrono;
  for (auto const& v : r) {
<<<<<<< HEAD
    os << config_.test_case() << "," << v.first << ","
       << duration_cast<nanoseconds>(v.second).count() << "\n";
=======
    os << config_.prefix() << duration_cast<nanoseconds>(v.second).count()
       << "\n";
>>>>>>> 3616389f
  }
}

jb::testing::microbenchmark_base::summary::summary(results const& arg) {
  results r = arg;
  auto cmp = [](result const& lhs, result const& rhs) {
    return lhs.second < rhs.second;
  };
  std::sort(r.begin(), r.end(), cmp);
  n = r.size();
  auto p = [this, &r](double p) { return r[int(p * n / 100)].second; };
  if (not r.empty()) {
    min = p(0);
    p25 = p(25);
    p50 = p(50);
    p75 = p(75);
    p90 = p(90);
    p99 = p(99);
    p99_9 = p(99.9);
    max = r.back().second;
  }
}

std::ostream& jb::testing::operator<<(
    std::ostream& os, jb::testing::microbenchmark_base::summary const& x) {
  using namespace std::chrono;
  // Print the summary results in microseconds because they are often
  return os << "min=" << duration_cast<microseconds>(x.min).count()
<<<<<<< HEAD
            << ", p25=" << duration_cast<microseconds>(x.p25).count()
            << ", p50=" << duration_cast<microseconds>(x.p50).count()
            << ", p75=" << duration_cast<microseconds>(x.p75).count()
            << ", p90=" << duration_cast<microseconds>(x.p90).count()
            << ", p99=" << duration_cast<microseconds>(x.p99).count()
            << ", p99.9=" << duration_cast<microseconds>(x.p99_9).count()
            << ", max=" << duration_cast<microseconds>(x.max).count()
            << " us, N=" << x.n;
=======
            << "us, p25=" << duration_cast<microseconds>(x.p25).count()
            << "us, p50=" << duration_cast<microseconds>(x.p50).count()
            << "us, p75=" << duration_cast<microseconds>(x.p75).count()
            << "us, p90=" << duration_cast<microseconds>(x.p90).count()
            << "us, p99=" << duration_cast<microseconds>(x.p99).count()
            << "us, p99.9=" << duration_cast<microseconds>(x.p99_9).count()
            << "us, max=" << duration_cast<microseconds>(x.max).count()
            << "us, N=" << x.n;
>>>>>>> 3616389f
}<|MERGE_RESOLUTION|>--- conflicted
+++ resolved
@@ -21,13 +21,8 @@
     std::ostream& os, results const& r) const {
   using namespace std::chrono;
   for (auto const& v : r) {
-<<<<<<< HEAD
-    os << config_.test_case() << "," << v.first << ","
-       << duration_cast<nanoseconds>(v.second).count() << "\n";
-=======
     os << config_.prefix() << duration_cast<nanoseconds>(v.second).count()
        << "\n";
->>>>>>> 3616389f
   }
 }
 
@@ -56,16 +51,6 @@
   using namespace std::chrono;
   // Print the summary results in microseconds because they are often
   return os << "min=" << duration_cast<microseconds>(x.min).count()
-<<<<<<< HEAD
-            << ", p25=" << duration_cast<microseconds>(x.p25).count()
-            << ", p50=" << duration_cast<microseconds>(x.p50).count()
-            << ", p75=" << duration_cast<microseconds>(x.p75).count()
-            << ", p90=" << duration_cast<microseconds>(x.p90).count()
-            << ", p99=" << duration_cast<microseconds>(x.p99).count()
-            << ", p99.9=" << duration_cast<microseconds>(x.p99_9).count()
-            << ", max=" << duration_cast<microseconds>(x.max).count()
-            << " us, N=" << x.n;
-=======
             << "us, p25=" << duration_cast<microseconds>(x.p25).count()
             << "us, p50=" << duration_cast<microseconds>(x.p50).count()
             << "us, p75=" << duration_cast<microseconds>(x.p75).count()
@@ -74,5 +59,4 @@
             << "us, p99.9=" << duration_cast<microseconds>(x.p99_9).count()
             << "us, max=" << duration_cast<microseconds>(x.max).count()
             << "us, N=" << x.n;
->>>>>>> 3616389f
 }