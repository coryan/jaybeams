--- conflicted
+++ resolved
@@ -20,14 +20,9 @@
 void jb::testing::microbenchmark_base::write_results(
     std::ostream& os, results const& r) const {
   using namespace std::chrono;
-<<<<<<< HEAD
   for (auto const& v : r) {
-    os << duration_cast<nanoseconds>(v.second).count() << "\n";
-=======
-  for(auto const & v : r) {
-    os << config_.prefix()
-       << duration_cast<nanoseconds>(v.second).count() << "\n";
->>>>>>> dfe2d8f6
+    os << config_.prefix() << duration_cast<nanoseconds>(v.second).count()
+       << "\n";
   }
 }
 
