#ifndef jb_testing_check_vector_close_enough_hpp
#define jb_testing_check_vector_close_enough_hpp

#include <jb/testing/check_complex_close_enough.hpp>

namespace jb {
namespace testing {

/**
 * Report (using Boost.Test functions) any differences between the
 * elements in @a actual vs. @a expected.
 *
 * Given two collections of floating point or complex numbers find the
 * differences and report them via Boost.Test functions.
 *
 * @param size the size of the vector / collection
 * @param actual the actual values observed in the test
 * @param expected the values expected by the test
 * @param tol the error accepted by the test, or more precisely, the
 *   test will tolerate up to tol*epsilon relative error.
 * @param max_differences_printed how many differences will be printed
 *   out in full detail, some of the vectors are large and printing
 *   all the differences can be overwhelming.
 *
 * @returns the number of errors detected.
 */
template <typename vector>
int check_vector_close_enough(
    vector const& actual, vector const& expected, int tol = 1,
    int max_differences_printed = JB_TESTING_MAX_DIFFERENCES_PRINTED) {
  BOOST_CHECK_EQUAL(actual.size(), expected.size());
  if (actual.size() != expected.size()) {
    return static_cast<int>(std::max(actual.size(), expected.size()));
  }

  int count = 0;
  for (std::size_t i = 0; i != actual.size(); ++i) {
    if (close_enough(actual[i], expected[i], tol)) {
      continue;
    }
<<<<<<< HEAD
    BOOST_TEST_MESSAGE(
        "in item i=" << i << " difference higher than tolerance=" << tol
                     << ", actual[i]=" << actual[i]
                     << ", expected[i]=" << expected[i]);
    if (++count > max_differences) {
      return count;
=======
    if (++count <= max_differences_printed) {
      auto error = relative_error(actual[i], expected[i]);
      BOOST_TEST_MESSAGE(
          "in item i=" << i << " difference higher than tolerance=" << tol
                       << ", actual[i]=" << format(actual[i])
                       << ", expected[i]=" << format(expected[i])
                       << ", error=" << error);
>>>>>>> f4d73592
    }
  }
  BOOST_CHECK_MESSAGE(count == 0, "found " << count << " differences");
  return count;
}

} // namespace testing
} // namespace jb

#endif // jb_testing_check_vector_close_enough_hpp<|MERGE_RESOLUTION|>--- conflicted
+++ resolved
@@ -38,14 +38,6 @@
     if (close_enough(actual[i], expected[i], tol)) {
       continue;
     }
-<<<<<<< HEAD
-    BOOST_TEST_MESSAGE(
-        "in item i=" << i << " difference higher than tolerance=" << tol
-                     << ", actual[i]=" << actual[i]
-                     << ", expected[i]=" << expected[i]);
-    if (++count > max_differences) {
-      return count;
-=======
     if (++count <= max_differences_printed) {
       auto error = relative_error(actual[i], expected[i]);
       BOOST_TEST_MESSAGE(
@@ -53,7 +45,6 @@
                        << ", actual[i]=" << format(actual[i])
                        << ", expected[i]=" << format(expected[i])
                        << ", error=" << error);
->>>>>>> f4d73592
     }
   }
   BOOST_CHECK_MESSAGE(count == 0, "found " << count << " differences");
